--- conflicted
+++ resolved
@@ -181,14 +181,8 @@
 
 
 # ROC Curve + AUC
-<<<<<<< HEAD
-# adapted from scikit-learn/sklearn/metrics/ranking.py
-#(did not want to import scikit-learn to reduce dependencies)
-def roc_curve(y_true, y_score, pos_label=None, sample_weight=None, drop_intermediate=True):
-=======
 # adapted from scikit-learn/sklearn/metrics/ranking.py (did not want to import scikit-learn to reduce dependencies)
 def get_roc_curve(y_true, y_score, pos_label=None, sample_weight=None, drop_intermediate=True):
->>>>>>> 30b3240c
     """Compute Receiver operating characteristic (ROC)
     Note: this implementation is restricted to the binary classification task.
     Read more in the :ref:`User Guide <roc_metrics>`.
