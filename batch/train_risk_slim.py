--- conflicted
+++ resolved
@@ -26,17 +26,10 @@
 
 # add the source directory to search path to avoid module import errors if riskslim has not been installed
 sys.path.append(os.path.dirname(os.path.dirname(os.path.abspath(__file__))))
-<<<<<<< HEAD
 from riskslim.helper_functions import load_data_from_csv, setup_logging, print_model
 from riskslim.CoefficientSet import CoefficientSet
 from riskslim.lattice_cpa import get_conservative_offset, run_lattice_cpa, DEFAULT_LCPA_SETTINGS
 from riskslim.analysis import get_accuracy_stats
-=======
-from riskslim.helper_functions import load_data_from_csv, setup_logging
-from riskslim.coefficient_set import CoefficientSet
-from riskslim.setup_functions import get_conservative_offset
-from riskslim.lattice_cpa import run_lattice_cpa, DEFAULT_LCPA_SETTINGS
->>>>>>> 30b3240c
 
 # uncomment for debugging
 #from riskslim.debug import ipsh
@@ -205,18 +198,10 @@
     # check if sample weights file was specified, if not set as None
     logger.info("loading data and sample weights")
 
-<<<<<<< HEAD
-    data = load_data_from_csv(dataset_csv_file=parsed.data,
-                              sample_weights_csv_file=parsed.weights,
-                              fold_csv_file=parsed.cvindices,
-                              fold_num=parsed.fold)
-
-=======
     data = load_data_from_csv(dataset_csv_file = parsed.data,
                               sample_weights_csv_file = parsed.weights,
                               fold_csv_file = parsed.cvindices,
                               fold_num = parsed.fold)
->>>>>>> 30b3240c
     N, P = data['X'].shape
 
     # initialize coefficient set and offset parameter
